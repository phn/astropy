# Licensed under a 3-clause BSD style license - see LICENSE.rst
"""
This module prvoides the tools used to internally run the astropy test suite
from the installed astropy.  It makes use of the `pytest` testing framework.
"""

import sys
import base64
import zlib
import functools
import os
import subprocess

from distutils.core import Command

from .. import __path__ as astropy_path

try:
    import pytest

except ImportError:
    from ..extern import pytest as extern_pytest

    if sys.version_info >= (3, 0):
        exec("def do_exec_def(co, loc): exec(co, loc)\n")
        extern_pytest.do_exec = do_exec_def

        import pickle
        unpacked_sources = extern_pytest.sources.encode("ascii") # ensure bytes
        unpacked_sources = pickle.loads(
            zlib.decompress(base64.decodebytes(unpacked_sources)))
    else:
        exec("def do_exec_def(co, loc): exec co in loc\n")
        extern_pytest.do_exec = do_exec_def

        import cPickle as pickle
        unpacked_sources = pickle.loads(
            zlib.decompress(base64.decodestring(extern_pytest.sources)))

    importer = extern_pytest.DictImporter(unpacked_sources)
    sys.meta_path.append(importer)

    pytest = importer.load_module('pytest')


# pytest marker to mark tests which get data from the web
remote_data = pytest.mark.remote_data


# these pytest hooks allow us to mark tests and run the marked tests with
# specific command line options.
def pytest_addoption(parser):
    parser.addoption("--remote-data", action="store_true",
        help="run tests with online data")


def pytest_runtest_setup(item):
    if ('remote_data' in item.keywords and
        not item.config.getvalue("remote_data")):
        pytest.skip("need --remote-data option to run")


def pytest_report_header(config):
    from .. import __version__
    s = "\nTesting Astropy version {0}.\n".format(__version__)
    s += "Running tests in {0}.\n".format(" ".join(config.args))

    special_opts = ["remote_data", "pep8"]
    opts = []
    for op in special_opts:
        if getattr(config.option, op, None):
            opts.append(op)
    if opts:
        s += "Using Astropy options: {0}.\n".format(" ".join(opts))

    return s


def run_tests(package=None, test_path=None, args=None, plugins=None,
              verbose=False, pastebin=None, remote_data=False, pep8=False):
    """
    Run Astropy tests using py.test. A proper set of arguments is constructed
    and passed to `pytest.main`.

    Parameters
    ----------
    package : str, optional
        The name of a specific package to test, e.g. 'io.fits' or 'utils'.
        If nothing is specified all default Astropy tests are run.

    test_path : str, optional
        Specify location to test by path. May be a single file or directory.
        Must be specified absolutely or relative to the calling directory.

    args : str, optional
        Additional arguments to be passed to `pytest.main` in the `args`
        keyword argument.

    plugins : list, optional
        Plugins to be passed to `pytest.main` in the `plugins` keyword
        argument.

    verbose : bool, optional
        Convenience option to turn on verbose output from py.test. Passing True
        is the same as specifying `-v` in `args`.

    pastebin : {'failed','all',None}, optional
        Convenience option for turning on py.test pastebin output. Set to
        'failed' to upload info for failed tests, or 'all' to upload info for
        all tests.

    remote_data : bool, optional
        Controls whether to run tests marked with @remote_data. These
        tests use online data and are not run by default. Set to True to
        run these tests.

    pep8 : bool, optional
        Turn on PEP8 checking via the pytest-pep8 plugin and disable normal
        tests. Same as specifying `--pep8 -k pep8` in `args`.

    See Also
    --------
    pytest.main : py.test function wrapped by `run_tests`.

    """
    if package is None:
        package_path = astropy_path[0]
    else:
        package_path = os.path.join(astropy_path[0],
                                   package.replace('.', os.path.sep))

        if not os.path.isdir(package_path):
            raise ValueError('Package not found: {0}'.format(package))

    if test_path:
        package_path = os.path.join(package_path,os.path.abspath(test_path))

    all_args = package_path

    # add any additional args entered by the user
    if args is not None:
        all_args += ' {0}'.format(args)

    # add verbosity flag
    if verbose:
        all_args += ' -v'

    # turn on pastebin output
    if pastebin is not None:
        if pastebin in ['failed', 'all']:
            all_args += ' --pastebin={0}'.format(pastebin)
        else:
            raise ValueError("pastebin should be 'failed' or 'all'")

    # run @remote_data tests
    if remote_data:
<<<<<<< HEAD
        all_args += ' --remote-data'
    
=======
        all_args += ' --remotedata'

>>>>>>> 009e3d4b
    if pep8:
        try:
            import pytest_pep8
        except ImportError:
            raise ImportError('PEP8 checking requires pytest-pep8 plugin: '
                              'http://pypi.python.org/pypi/pytest-pep8')
        else:
            all_args += ' --pep8 -k pep8'

    return pytest.main(args=all_args, plugins=plugins)


class astropy_test(Command):
    user_options = [
        ('package=', 'P',
         "The name of a specific package to test, e.g. 'io.fits' or 'utils'.  "
         "If nothing is specified all default Astropy tests are run."),
        ('test-path=', 't', 'Specify a test location by path. Must be '
         'specified absolutely or relative to the current directory. '
         'May be a single file or directory.'),
        ('verbose-results', 'V',
         'Turn on verbose output from pytest. Same as specifying `-v` in '
         '`args`.'),
        ('plugins=', 'p',
         'Plugins to enable when running pytest.  Same as specifying `-p` in '
         '`args`.'),
        ('pastebin=', 'b',
         "Enable pytest pastebin output. Either 'all' or 'failed'."),
        ('args=', 'a', 'Additional arguments to be passed to pytest'),
        ('remote-data', 'R', 'Run tests that download remote data'),
        ('pep8', '8', 'Enable PEP8 checking and disable regular tests. '
         'Same as specifying `--pep8 -k pep8` in `args`. Requires the '
         'pytest-pep8 plugin.')
    ]

    def initialize_options(self):
        self.package = None
        self.test_path = None
        self.verbose_results = False
        self.plugins = None
        self.pastebin = None
        self.args = None
        self.remote_data = False
        self.pep8 = False

    def finalize_options(self):
        # Normally we would validate the options here, but that's handled in
        # run_tests
        pass

    def run(self):
        self.reinitialize_command('build_py', inplace=False)
        self.run_command('build_py')
        if sys.version_info[0] >= 3:
            build_py_cmd = self.get_finalized_command('build_py')
            new_path = os.path.abspath(build_py_cmd.build_lib)
        else:
            new_path = os.getcwd()

        self.reinitialize_command('build_ext', inplace=True)
        self.run_command('build_ext')
        # Run the tests in a subprocess--this is necessary since new extension
        # modules may have appeared, and this is the easiest way to set up a
        # new environment
        cmd = ('import astropy, sys; sys.exit(astropy.test({0!r}, {1!r}, ' +
              '{2!r}, {3!r}, {4!r}, {5!r}, {6!r}, {7!r}))')
        cmd = cmd.format(self.package, self.test_path, self.args,
                         self.plugins, self.verbose_results, self.pastebin,
                         self.remote_data, self.pep8)
        raise SystemExit(subprocess.call([sys.executable, '-c', cmd],
                                         cwd=new_path))


class raises:
    """
    A decorator to mark that a test should raise a given exception.
    Use as follows::

        @raises(ZeroDivisionError)
        def test_foo():
            x = 1/0
    """
    # pep-8 naming exception -- this is a decorator class
    def __init__(self, exc):
        self._exc = exc

    def __call__(self, func):
        @functools.wraps(func)
        def run_raises_test(*args, **kwargs):
            pytest.raises(self._exc, func, *args, **kwargs)
        return run_raises_test<|MERGE_RESOLUTION|>--- conflicted
+++ resolved
@@ -154,13 +154,8 @@
 
     # run @remote_data tests
     if remote_data:
-<<<<<<< HEAD
         all_args += ' --remote-data'
-    
-=======
-        all_args += ' --remotedata'
-
->>>>>>> 009e3d4b
+
     if pep8:
         try:
             import pytest_pep8
